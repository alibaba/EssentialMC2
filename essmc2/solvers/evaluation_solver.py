# Copyright 2021 Alibaba Group Holding Limited. All Rights Reserved.

import os.path as osp
from collections import defaultdict, OrderedDict

import torch

from .base_solver import BaseSolver
from .registry import SOLVERS
from ..utils.data import transfer_data_to_cuda, transfer_data_to_cpu
from ..utils.distribute import gather_data
from ..utils.distribute import get_dist_info
from ..utils.file_systems import FS
from ..utils.metrics import METRICS


def _get_value(data: dict, key: str):
    """ Recursively get value from data by a multi-level key.

    Args:
        data (dict):
        key (str): 'data', 'meta.path', 'a.b.c'

    Returns:
        Value.

    """
    if not isinstance(data, dict):
        return None
    if key in data:
        return data[key]
    elif "." in key:
        par_key = key.split(".")[0]
        sub_key = ".".join(key.split(".")[1:])
        if par_key in data:
            return _get_value(data[par_key], sub_key)
    return None


@SOLVERS.register_class()
class EvaluationSolver(BaseSolver):
    """ Evaluation once.

    1. Inference results and ground truth data such as gt_label will be collected,
        according to metric_cfg.keys
    2. Finally, metric functions will be invoked on related keys.

    Notice all result tensors can be placed on ONE GPU device.

    Args:
        model (torch.nn.Module): Model to train or eval.
        do_final_eval (bool): If True, collect all results according to metric_cfg
            and calculate metric values in the end. Default is False.
            Either do_final_eval or save_eval_data is True, do collect action.
        save_eval_data (bool): If True, save all collected data. Default path is
            "WORK_DIR/eval_{epoch}_data.pth".
            Either do_final_eval or save_eval_data is True, do collect action.
        eval_metric_cfg (dict, Sequence, optional): Metric function descriptor like
            {
                "metric": dict(type="accuracy", topk=(1, )),
                "keys": ("result", "gt_label")
            }
        extra_keys (tuple or list, optional): Extra keys to collect, e.g. ["meta.image_path"]
    """

    def __init__(self,
                 model,
                 eval_interval=1,
                 do_final_eval=False,
                 save_eval_data=False,
                 eval_metric_cfg=None,
                 extra_keys=None,
                 **kwargs):
        super().__init__(model, **kwargs)

        self.eval_interval = eval_interval
        self.do_final_eval = do_final_eval
        self.save_eval_data = save_eval_data
        self.metrics = []
        self._collect_keys = set()
        if self.do_final_eval or self.save_eval_data:
            self._build_metrics(eval_metric_cfg)
            self._collect_keys.update(list(extra_keys or []))
            self._collect_keys = sorted(list(self._collect_keys))
            if len(self._collect_keys) > 0:
                self.logger.info(f"{', '.join(self._collect_keys)} will be collected during eval epoch")

    @torch.no_grad()
    def run_eval_epoch(self, val_data_loader):
<<<<<<< HEAD
        if (self.epoch + self.num_folds) % self.eval_interval != 0:
            return

=======
>>>>>>> 9ac6ea55
        collect_data = defaultdict(list)

        rank, world_size = get_dist_info()

        # Enter evaluate mode
        self.eval_mode()
        self._epoch_max_iter[self._mode] = len(val_data_loader)
        self.before_all_iter()
        for data in val_data_loader:
            self.before_iter()
            data_gpu = transfer_data_to_cuda(data)
            result = self.model(**data_gpu)

            self._iter_outputs[self._mode] = self._reduce_scalar(result)

            if self.do_final_eval or self.save_eval_data:
                # Collect data
                if isinstance(result, torch.Tensor):
                    data_gpu["result"] = result
                elif isinstance(result, dict):
                    data_gpu.update(result)

                step_data = OrderedDict()
                for key in self._collect_keys:
                    value = _get_value(data_gpu, key)
                    if value is None:
                        raise ValueError(f"Cannot get valid value from model input or output data with key {key}")
                    step_data[key] = value

                step_data = transfer_data_to_cpu(step_data)

                for key, value in step_data.items():
                    if isinstance(value, torch.Tensor):
                        collect_data[key].append(value.clone())
                    else:
                        collect_data[key].append(value)

            self.after_iter()
        self.after_all_iter()

        if self.do_final_eval or self.save_eval_data:
            # Concat collect_data
            concat_collect_data = OrderedDict()
            for key, tensors in collect_data.items():
                if isinstance(tensors[0], torch.Tensor):
                    concat_collect_data[key] = torch.cat(tensors)
                elif isinstance(tensors[0], list):
                    concat_collect_data[key] = sum(tensors, [])
                else:
                    concat_collect_data[key] = tensors

            # If distributed and use DistributedSampler
            # Gather all collect data to rank 0
            if world_size > 0 and type(val_data_loader.sampler) is torch.utils.data.DistributedSampler:
                concat_collect_data = {key: gather_data(concat_collect_data[key]) for key in self._collect_keys}

            # Do final evaluate
            if self.do_final_eval and rank == 0:
                for metric in self.metrics:
                    self._epoch_outputs[self._mode].update(
                        metric["fn"](*[concat_collect_data[key] for key in metric["keys"]]))

            # Save all data
            if self.save_eval_data and rank == 0:
                # minus 1, means index
                save_path = osp.join(self.work_dir, "eval_{:05d}.pth".format(self.epoch + self.num_folds))
                with FS.put_to(save_path) as local_file:
                    torch.save(concat_collect_data, local_file)

    def run_epoch(self, data_loaders):
        self.max_epochs = 1
        self.logger.info(f"Begin to evaluate ...")
        self.run_eval_epoch(data_loaders["eval"])

    def load_checkpoint(self, checkpoint: dict):
        self.model.load_state_dict(checkpoint["state_dict"])

    def save_checkpoint(self) -> dict:
        return {}

    def _build_metrics(self, metric_cfg):
        if isinstance(metric_cfg, (list, tuple)):
            for cfg in metric_cfg:
                self._build_metrics(cfg)
        elif isinstance(metric_cfg, dict):
            fn = METRICS.build(metric_cfg["metric"])
            keys = metric_cfg["keys"]
            self.metrics.append({
                "fn": fn,
                "keys": keys
            })
            self._collect_keys.update(keys)
<|MERGE_RESOLUTION|>--- conflicted
+++ resolved
@@ -87,12 +87,6 @@
 
     @torch.no_grad()
     def run_eval_epoch(self, val_data_loader):
-<<<<<<< HEAD
-        if (self.epoch + self.num_folds) % self.eval_interval != 0:
-            return
-
-=======
->>>>>>> 9ac6ea55
         collect_data = defaultdict(list)
 
         rank, world_size = get_dist_info()
